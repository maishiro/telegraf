package procstat

import (
	"fmt"
	"io/ioutil"
	"os"
	"os/exec"
	"path/filepath"
	"runtime"
	"strings"
	"testing"
	"time"

	"github.com/influxdata/telegraf/testutil"
	"github.com/shirou/gopsutil/cpu"
	"github.com/shirou/gopsutil/net"
	"github.com/shirou/gopsutil/process"
	"github.com/stretchr/testify/assert"
	"github.com/stretchr/testify/require"
)

func init() {
	execCommand = mockExecCommand
}
func mockExecCommand(arg0 string, args ...string) *exec.Cmd {
	args = append([]string{"-test.run=TestMockExecCommand", "--", arg0}, args...)
	cmd := exec.Command(os.Args[0], args...)
	cmd.Stderr = os.Stderr
	return cmd
}
func TestMockExecCommand(t *testing.T) {
	var cmd []string
	for _, arg := range os.Args {
		if string(arg) == "--" {
			cmd = []string{}
			continue
		}
		if cmd == nil {
			continue
		}
		cmd = append(cmd, string(arg))
	}
	if cmd == nil {
		return
	}
	cmdline := strings.Join(cmd, " ")

	if cmdline == "systemctl show TestGather_systemdUnitPIDs" {
		fmt.Printf(`PIDFile=
GuessMainPID=yes
MainPID=11408
ControlPID=0
ExecMainPID=11408
`)
		os.Exit(0)
	}

	fmt.Printf("command not found\n")
	os.Exit(1)
}

type testPgrep struct {
	pids []PID
	err  error
}

func pidFinder(pids []PID, err error) func() (PIDFinder, error) {
	return func() (PIDFinder, error) {
		return &testPgrep{
			pids: pids,
			err:  err,
		}, nil
	}
}

func (pg *testPgrep) PidFile(path string) ([]PID, error) {
	return pg.pids, pg.err
}

func (pg *testPgrep) Pattern(pattern string) ([]PID, error) {
	return pg.pids, pg.err
}

func (pg *testPgrep) Uid(user string) ([]PID, error) {
	return pg.pids, pg.err
}

func (pg *testPgrep) FullPattern(pattern string) ([]PID, error) {
	return pg.pids, pg.err
}

type testProc struct {
	pid  PID
	tags map[string]string
}

func newTestProc(pid PID) (Process, error) {
	proc := &testProc{
		tags: make(map[string]string),
	}
	return proc, nil
}

func (p *testProc) PID() PID {
	return p.pid
}

<<<<<<< HEAD
func (p *testProc) CmdlineSlice() ([]string, error) {
	return []string{}, nil
}
func (p *testProc) CreateTime() (int64, error) {
	return 0, nil
}
func (p *testProc) Gids() ([]int32, error) {
	return []int32{0}, nil
}
func (p *testProc) Uids() ([]int32, error) {
	return []int32{0}, nil
}

func (p *testProc) NetIOCounters(pernic bool) ([]net.IOCountersStat, error) {
	ret := make([]net.IOCountersStat, 0, 1)
	nic := net.IOCountersStat{
		Name:        "eth0",
		BytesRecv:   0,
		PacketsRecv: 1,
		Errin:       2,
		Dropin:      3,
		Fifoin:      4,
		BytesSent:   5,
		PacketsSent: 6,
		Errout:      7,
		Dropout:     8,
		Fifoout:     9,
	}
	ret = append(ret, nic)
	return ret, nil
=======
func (p *testProc) Username() (string, error) {
	return "testuser", nil
>>>>>>> 50a82c69
}

func (p *testProc) Tags() map[string]string {
	return p.tags
}

func (p *testProc) IOCounters() (*process.IOCountersStat, error) {
	return &process.IOCountersStat{}, nil
}

func (p *testProc) MemoryInfo() (*process.MemoryInfoStat, error) {
	return &process.MemoryInfoStat{}, nil
}

func (p *testProc) Name() (string, error) {
	return "test_proc", nil
}

func (p *testProc) NumCtxSwitches() (*process.NumCtxSwitchesStat, error) {
	return &process.NumCtxSwitchesStat{}, nil
}

func (p *testProc) NumFDs() (int32, error) {
	return 0, nil
}

func (p *testProc) NumThreads() (int32, error) {
	return 0, nil
}

func (p *testProc) Percent(interval time.Duration) (float64, error) {
	return 0, nil
}

func (p *testProc) Times() (*cpu.TimesStat, error) {
	return &cpu.TimesStat{}, nil
}

func (p *testProc) RlimitUsage(gatherUsage bool) ([]process.RlimitStat, error) {
	return []process.RlimitStat{}, nil
}

var pid PID = PID(42)
var exe string = "foo"

func TestGather_CreateProcessErrorOk(t *testing.T) {
	var acc testutil.Accumulator

	p := Procstat{
		Exe:             exe,
		createPIDFinder: pidFinder([]PID{pid}, nil),
		createProcess: func(PID) (Process, error) {
			return nil, fmt.Errorf("createProcess error")
		},
	}
	require.NoError(t, acc.GatherError(p.Gather))
}

func TestGather_CreatePIDFinderError(t *testing.T) {
	var acc testutil.Accumulator

	p := Procstat{
		createPIDFinder: func() (PIDFinder, error) {
			return nil, fmt.Errorf("createPIDFinder error")
		},
		createProcess: newTestProc,
	}
	require.Error(t, acc.GatherError(p.Gather))
}

func TestGather_ProcessName(t *testing.T) {
	var acc testutil.Accumulator

	p := Procstat{
		Exe:             exe,
		ProcessName:     "custom_name",
		createPIDFinder: pidFinder([]PID{pid}, nil),
		createProcess:   newTestProc,
	}
	require.NoError(t, acc.GatherError(p.Gather))

	assert.Equal(t, "custom_name", acc.TagValue("procstat", "process_name"))
}

func TestGather_NoProcessNameUsesReal(t *testing.T) {
	var acc testutil.Accumulator
	pid := PID(os.Getpid())

	p := Procstat{
		Exe:             exe,
		createPIDFinder: pidFinder([]PID{pid}, nil),
		createProcess:   newTestProc,
	}
	require.NoError(t, acc.GatherError(p.Gather))

	assert.True(t, acc.HasTag("procstat", "process_name"))
}

func TestGather_NoPidTag(t *testing.T) {
	var acc testutil.Accumulator

	p := Procstat{
		Exe:             exe,
		createPIDFinder: pidFinder([]PID{pid}, nil),
		createProcess:   newTestProc,
	}
	require.NoError(t, acc.GatherError(p.Gather))
	assert.True(t, acc.HasInt32Field("procstat", "pid"))
	assert.False(t, acc.HasTag("procstat", "pid"))
}

func TestGather_PidTag(t *testing.T) {
	var acc testutil.Accumulator

	p := Procstat{
		Exe:             exe,
		PidTag:          true,
		createPIDFinder: pidFinder([]PID{pid}, nil),
		createProcess:   newTestProc,
	}
	require.NoError(t, acc.GatherError(p.Gather))
	assert.Equal(t, "42", acc.TagValue("procstat", "pid"))
	assert.False(t, acc.HasInt32Field("procstat", "pid"))
}

func TestGather_Prefix(t *testing.T) {
	var acc testutil.Accumulator

	p := Procstat{
		Exe:             exe,
		Prefix:          "custom_prefix",
		createPIDFinder: pidFinder([]PID{pid}, nil),
		createProcess:   newTestProc,
	}
	require.NoError(t, acc.GatherError(p.Gather))
	assert.True(t, acc.HasInt32Field("procstat", "custom_prefix_num_fds"))
}

func TestGather_Exe(t *testing.T) {
	var acc testutil.Accumulator

	p := Procstat{
		Exe:             exe,
		createPIDFinder: pidFinder([]PID{pid}, nil),
		createProcess:   newTestProc,
	}
	require.NoError(t, acc.GatherError(p.Gather))

	assert.Equal(t, exe, acc.TagValue("procstat", "exe"))
}

func TestGather_User(t *testing.T) {
	var acc testutil.Accumulator
	user := "ada"

	p := Procstat{
		User:            user,
		createPIDFinder: pidFinder([]PID{pid}, nil),
		createProcess:   newTestProc,
	}
	require.NoError(t, acc.GatherError(p.Gather))

	assert.Equal(t, user, acc.TagValue("procstat", "user"))
}

func TestGather_Pattern(t *testing.T) {
	var acc testutil.Accumulator
	pattern := "foo"

	p := Procstat{
		Pattern:         pattern,
		createPIDFinder: pidFinder([]PID{pid}, nil),
		createProcess:   newTestProc,
	}
	require.NoError(t, acc.GatherError(p.Gather))

	assert.Equal(t, pattern, acc.TagValue("procstat", "pattern"))
}

func TestGather_MissingPidMethod(t *testing.T) {
	var acc testutil.Accumulator

	p := Procstat{
		createPIDFinder: pidFinder([]PID{pid}, nil),
		createProcess:   newTestProc,
	}
	require.Error(t, acc.GatherError(p.Gather))
}

func TestGather_PidFile(t *testing.T) {
	var acc testutil.Accumulator
	pidfile := "/path/to/pidfile"

	p := Procstat{
		PidFile:         pidfile,
		createPIDFinder: pidFinder([]PID{pid}, nil),
		createProcess:   newTestProc,
	}
	require.NoError(t, acc.GatherError(p.Gather))

	assert.Equal(t, pidfile, acc.TagValue("procstat", "pidfile"))
}

func TestGather_PercentFirstPass(t *testing.T) {
	var acc testutil.Accumulator
	pid := PID(os.Getpid())

	p := Procstat{
		Pattern:         "foo",
		PidTag:          true,
		createPIDFinder: pidFinder([]PID{pid}, nil),
		createProcess:   NewProc,
	}
	require.NoError(t, acc.GatherError(p.Gather))

	assert.True(t, acc.HasFloatField("procstat", "cpu_time_user"))
	assert.False(t, acc.HasFloatField("procstat", "cpu_usage"))
}

func TestGather_PercentSecondPass(t *testing.T) {
	var acc testutil.Accumulator
	pid := PID(os.Getpid())

	p := Procstat{
		Pattern:         "foo",
		PidTag:          true,
		createPIDFinder: pidFinder([]PID{pid}, nil),
		createProcess:   NewProc,
	}
	require.NoError(t, acc.GatherError(p.Gather))
	require.NoError(t, acc.GatherError(p.Gather))

	assert.True(t, acc.HasFloatField("procstat", "cpu_time_user"))
	assert.True(t, acc.HasFloatField("procstat", "cpu_usage"))
}

func TestGather_systemdUnitPIDs(t *testing.T) {
	p := Procstat{
		createPIDFinder: pidFinder([]PID{}, nil),
		SystemdUnit:     "TestGather_systemdUnitPIDs",
	}
	var acc testutil.Accumulator
	pids, tags, err := p.findPids(&acc)
	require.NoError(t, err)
	assert.Equal(t, []PID{11408}, pids)
	assert.Equal(t, "TestGather_systemdUnitPIDs", tags["systemd_unit"])
}

func TestGather_cgroupPIDs(t *testing.T) {
	//no cgroups in windows
	if runtime.GOOS == "windows" {
		t.Skip("no cgroups in windows")
	}
	td, err := ioutil.TempDir("", "")
	require.NoError(t, err)
	defer os.RemoveAll(td)
	err = ioutil.WriteFile(filepath.Join(td, "cgroup.procs"), []byte("1234\n5678\n"), 0644)
	require.NoError(t, err)

	p := Procstat{
		createPIDFinder: pidFinder([]PID{}, nil),
		CGroup:          td,
	}
	var acc testutil.Accumulator
	pids, tags, err := p.findPids(&acc)
	require.NoError(t, err)
	assert.Equal(t, []PID{1234, 5678}, pids)
	assert.Equal(t, td, tags["cgroup"])
}

func TestProcstatLookupMetric(t *testing.T) {
	p := Procstat{
		createPIDFinder: pidFinder([]PID{543}, nil),
		Exe:             "-Gsys",
	}
	var acc testutil.Accumulator
	err := acc.GatherError(p.Gather)
	require.NoError(t, err)
	require.Equal(t, len(p.procs)+1, len(acc.Metrics))
}<|MERGE_RESOLUTION|>--- conflicted
+++ resolved
@@ -105,7 +105,6 @@
 	return p.pid
 }
 
-<<<<<<< HEAD
 func (p *testProc) CmdlineSlice() ([]string, error) {
 	return []string{}, nil
 }
@@ -136,10 +135,10 @@
 	}
 	ret = append(ret, nic)
 	return ret, nil
-=======
+}
+
 func (p *testProc) Username() (string, error) {
 	return "testuser", nil
->>>>>>> 50a82c69
 }
 
 func (p *testProc) Tags() map[string]string {
